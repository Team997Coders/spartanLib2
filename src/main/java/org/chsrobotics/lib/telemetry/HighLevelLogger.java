--- conflicted
+++ resolved
@@ -30,12 +30,7 @@
 import java.time.LocalDateTime;
 import java.util.ArrayList;
 import java.util.HashMap;
-<<<<<<< HEAD
-import java.util.Map;
-import org.chsrobotics.lib.telemetry.Logger.LoggerFactory;
 import org.chsrobotics.lib.util.PeriodicCallbackHandler;
-=======
->>>>>>> 9a7586c9
 
 /**
  * Convenience wrapper class for telemetry/ logging with built-in logging for robot-agnostic data
@@ -55,23 +50,6 @@
 
     private Logger<String[]> scheduledCommandsLogger;
 
-<<<<<<< HEAD
-    private Logger<Boolean> isBrownedOutLogger;
-
-    private Logger<Double> canUtilizationLogger;
-
-    private Logger<Double> batteryVoltageLogger;
-
-    private Logger<Double> logger3_3vCurrent;
-
-    private Logger<Double> logger5vCurrent;
-
-    private Logger<Integer> brownoutCountLogger;
-
-    private Logger<Double> loopTimeLogger;
-
-=======
->>>>>>> 9a7586c9
     private boolean loggersConstructed = false;
 
     private HighLevelLogger() {}
@@ -185,42 +163,14 @@
         if (!loggersConstructed) {
             scheduledCommandsLogger = new Logger<>("scheduledCommands", "commandScheduler");
 
-<<<<<<< HEAD
-            isBrownedOutLogger = new Logger<>("isBrownedOut", "system");
-
-            canUtilizationLogger = doubleLogFactory.getLogger("canUtilitzation_percent");
-
-            batteryVoltageLogger = doubleLogFactory.getLogger("batteryVoltage_volts");
-
-            logger3_3vCurrent = doubleLogFactory.getLogger("3.3vCurrent_amps");
-
-            logger5vCurrent = doubleLogFactory.getLogger("5vCurrent_amps");
-
-            brownoutCountLogger = new Logger<>("brownoutCount", "system");
-
-            loopTimeLogger = doubleLogFactory.getLogger("loopTime_seconds");
-
-=======
->>>>>>> 9a7586c9
             loggersConstructed = true;
 
             PeriodicCallbackHandler.registerCallback(this::updateLogs);
         }
     }
 
-<<<<<<< HEAD
-    private void updateLogs(double dtSeconds) {
-        if (!loggersConstructed) {
-            if (RobotController.getBatteryVoltage() < RobotController.getBrownoutVoltage()) {
-                brownoutCounter++;
-            }
-        } else {
-=======
-    @Override
-    /** {@inheritDoc} */
-    public void updateLogs() {
+    private void updateLogs() {
         if (loggersConstructed) {
->>>>>>> 9a7586c9
             ArrayList<String> commands = new ArrayList<>();
 
             for (Command command : commandTimeMap.keySet()) {
@@ -228,27 +178,6 @@
             }
 
             scheduledCommandsLogger.update(commands.toArray(new String[] {}));
-<<<<<<< HEAD
-
-            if (RobotController.getBatteryVoltage() < RobotController.getBrownoutVoltage()) {
-                brownoutCounter++;
-                isBrownedOutLogger.update(true);
-            } else {
-                isBrownedOutLogger.update(false);
-            }
-
-            brownoutCountLogger.update(brownoutCounter);
-
-            canUtilizationLogger.update(RobotController.getCANStatus().percentBusUtilization);
-
-            batteryVoltageLogger.update(RobotController.getBatteryVoltage());
-
-            logger3_3vCurrent.update(RobotController.getCurrent3V3());
-            logger5vCurrent.update(RobotController.getCurrent5V());
-
-            loopTimeLogger.update(dtSeconds);
-=======
->>>>>>> 9a7586c9
         }
     }
 
