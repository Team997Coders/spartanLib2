/**
Copyright 2022 FRC Team 997

This program is free software: 
you can redistribute it and/or modify it under the terms of the 
GNU General Public License as published by the Free Software Foundation, 
either version 3 of the License, or (at your option) any later version.

This program is distributed in the hope that it will be useful, 
but WITHOUT ANY WARRANTY; without even the implied warranty of 
MERCHANTABILITY or FITNESS FOR A PARTICULAR PURPOSE. 
See the GNU General Public License for more details.

You should have received a copy of the GNU General Public License along with SpartanLib2. 
If not, see <https://www.gnu.org/licenses/>.
*/
package org.chsrobotics.lib.math;

import org.chsrobotics.lib.util.Tuple2;

/** Various useful small math functions. */
public class UtilityMath {
    private static final double defaultProportionEpsilon = 1E-3;
    private static final double defaultAbsoluteEpsilon = 1E-5;

    /**
     * Normalizes an angle in radians between 0 and 2 pi.
     *
     * @param angleRadians Value in radians of the angle.
     * @return The normalized value.
     */
    public static double normalizeAngleRadians(double angleRadians) {
        return ((angleRadians % (2 * Math.PI)) + 2 * Math.PI) % (2 * Math.PI);
        // remainder of the angle and 2pi, positive coterminal'd, and then remainder'd again
    }

    /**
     * Normalizes an angle in degrees between 0 and 360.
     *
     * @param angleDegrees Value of the angle.
     * @return The normalized value.
     */
    public static double normalizeAngleDegrees(double angleDegrees) {
        return ((angleDegrees % 360) + 360) % 360;
        // remainder of the angle and 360, positive coterminal'd, and then remainder'd again
    }

    /**
     * Returns the angle in radians between two other angles with the smallest absolute value.
     *
     * <p>A negative number indicates a clockwise rotation from angle a to angle b.
     *
     * @param angleA The first angle, in radians.
     * @param angleB The second angle, in raidans.
     * @return A signed angle in radians representing the smallest (positive is counterclockwise)
     *     angle between angles a and b.
     */
    public static double smallestAngleRadiansBetween(double angleA, double angleB) {
        double normA = UtilityMath.normalizeAngleRadians(angleA);
        double normB = UtilityMath.normalizeAngleRadians(angleB);

        double diff = (normB - normA + Math.PI) % (2 * Math.PI) - Math.PI;
        return (diff < -Math.PI) ? diff + (2 * Math.PI) : diff;
    }

    /**
     * Returns the angle in degrees between two other angles with the smallest absolute value.
     *
     * <p>A negative number indicates a clockwise rotation from angle a to angle b.
     *
     * @param angleA The first angle, in degrees.
     * @param angleB The second angle, in degrees.
     * @return A signed angle in degrees representing the smallest (positive is counterclockwise)
     *     angle between angles a and b.
     */
    public static double smallestAngleDegreesBetween(double angleA, double angleB) {
        double normA = UtilityMath.normalizeAngleDegrees(angleA);
        double normB = UtilityMath.normalizeAngleDegrees(angleB);

        double diff = (normB - normA + 180) % 360 - 180;
        return (diff < -180) ? diff + 360 : diff;
    }

    /**
     * Interpolates a value between two points.
     *
     * <p>For more complex, multi-point interpolation, use the {@link MultiPointInterpolator} class.
     *
     * @param y0 The initial value of the dependent variable.
     * @param x0 The initial value of the independent variable.
     * @param y1 The final value of the dependent variable.
     * @param x1 The final value of the independent variable.
     * @param x The place at which to sample for the returned value.
     * @return The linearly interpolated value.
     */
    public static double simpleLinearInterpolation(
            double y0, double x0, double y1, double x1, double x) {
        return y0 + ((x - x0) * (y1 - y0) / (x1 - x0));
        // starting value, plus the distance of the sample from the start multiplied by
        // the slope
    }

    /**
     * Scales a set of doubles symmetrically such that they sum to a desired number, while
     * maintaining the same ratio.
     *
     * @param inputs An array of doubles. If empty, this will return an empty array.
     * @param desiredSum The desired sum, positive or negative, of the outputs. If equal to zero,
     *     this will return an array of zeros of length equal to the input's length.
     * @return An array of doubles with the same ratios between each other as the inputs.
     */
    public static double[] scaleToSum(double[] inputs, double desiredSum) {
        if (inputs.length == 0) return inputs;
        if (desiredSum == 0) return new double[inputs.length];

        double sum = 0;
        for (double value : inputs) {
            sum += value;
        }

        double[] outputs = new double[inputs.length];

        double scalingFactor = desiredSum / sum;

        for (int i = 0; i < inputs.length; i++) {
            outputs[i] = inputs[i] * (scalingFactor);
        }

        return outputs;
    }

    /**
     * Scales a set of doubles symmetrically to ensure that none of them exceed a maximum absolute
     * value, while still maintaining the same ratio.
     *
     * @param inputs An array of the input values. If empty, this will return an empty array.
     * @param maxAbsoluteValue The maximum absolute value allowed for an output.
     * @return An array of the scaled values, in the same order as they were input.
     */
    public static double[] normalizeSet(double[] inputs, double maxAbsoluteValue) {
        if (inputs.length == 0) return inputs;
        int highestIndex = 0; // find the largest absolute value element in the list
        for (int i = 0; i < inputs.length; i++) {
            if (Math.abs(inputs[highestIndex]) < Math.abs(inputs[i])) {
                highestIndex = i;
            }
        }
        if (Math.abs(inputs[highestIndex]) <= maxAbsoluteValue) {
            return inputs; // if it's <= the max absolute value, just return the inputs
        } else {
            double[] outputs = new double[inputs.length];
            double scalingFactor = maxAbsoluteValue / Math.abs(inputs[highestIndex]);
            for (int i = 0;
                    i < inputs.length;
                    i++) { // get the scaling factor and apply it to each element
                outputs[i] = inputs[i] * scalingFactor;
            }
            return outputs;
        }
    }

    /**
<<<<<<< HEAD
     * Takes in a series of numbers and returns their arithmetic mean.
     *
     * @param inputs The values to average. If empty, this will return {@code 0}.
     * @return The arithmetic mean of the values.
     */
    public static double arithmeticMean(double... inputs) {
        if (inputs.length == 0) return 0;

        double sum = 0;

        for (double value : inputs) sum += value;

        return sum / inputs.length;
    }

    /**
     * Takes in a series of numbers and returns their geometric mean.
     *
     * @param inputs The values to average. If empty, this will return {@code 0}.
     * @return The geometric mean of the values.
     */
    public static double geometricMean(double... inputs) {
        if (inputs.length == 0) return 0;

        double product = 1;

        for (double value : inputs) product = product * value;

        return Math.pow(product, 1 / (inputs.length));
    }

    /**
     * Returns whether two values are equal to within an epsilon (calculated by their difference and
     * expected from floating-point arithmetic). Essentially just "close enough".
     *
     * @param valueA The first number to compare.
     * @param valueB The second number to compare.
     * @param absoluteEpsilon The maximum allowed difference between the two to return true.
     * @return Whether two values are "close enough" to each other.
     */
    public static boolean epsilonEqualsAbsolute(
            double valueA, double valueB, double absoluteEpsilon) {
        return (Math.abs(valueA - valueB) <= absoluteEpsilon);
    }

    /**
     * Returns whether two values are equal to within an epsilon (calculated by their difference and
     * expected from floating-point arithmetic). Essentially just "close enough".
     *
     * <p>Uses a default epsilon value of 1E-5 (0.00001).
     *
     * @param valueA The first number to compare.
     * @param valueB The second number to compare.
     * @return Whether two values are "close enough" to each other.
     */
    public static boolean epsilonEqualsAbsolute(double valueA, double valueB) {
        return epsilonEqualsAbsolute(valueA, valueB, defaultAbsoluteEpsilon);
    }

    /**
     * Returns whether two values are equal to within an epsilon (calculated multiplicatively and
     * expected from floating-point arithmetic). Essentially just "close enough".
     *
     * <p>To avoid division by zero, if only one of the two terms is exactly equal to zero, this
     * will return false. If *both* are exactly equal to zero, this returns true.
     *
     * @param valueA The first number to compare.
     * @param valueB The second number to compare.
     * @param proportionEpsilon If one value is bigger than another by a factor of at least {@code 1
     *     + proportionEpsilon}, this will return false.
     * @return Whether two values are "close enough" to each other.
     */
    public static boolean epsilonEqualsProportion(
            double valueA, double valueB, double proportionEpsilon) {
        if (valueA == 0 && valueB == 0) return true;
        if (valueA == 0 || valueB == 0) return false;
        return (Math.abs((valueA / valueB) - 1) <= proportionEpsilon);
    }

    /**
     * Returns whether two values are equal to within an epsilon (calculated multiplicatively and
     * expected from floating-point arithmetic). Essentially just "close enough".
     *
     * <p>Uses a default epsilon value of 1E-3 (0.001).
     *
     * <p>To avoid division by zero, if only one of the two terms is exactly equal to zero, this
     * will return false. If *both* are exactly equal to zero, this returns true.
     *
     * @param valueA The first number to compare.
     * @param valueB The second number to compare.
     * @return Whether two values are "close enough" to each other.
     */
    public static boolean epsilonEqualsProportion(double valueA, double valueB) {
        return epsilonEqualsProportion(valueA, valueB, defaultProportionEpsilon);
=======
     * Constrains a value between two other numbers.
     *
     * @param ceiling The maximum allowed value of the output.
     * @param floor The minimum allowed value of the output.
     * @param value The value to constrain.
     * @return The constrained value.
     */
    public static double clamp(double ceiling, double floor, double value) {
        if (value > ceiling) return ceiling;
        else if (value < floor) return floor;
        else return value;
    }

    /**
     * Constrains a value under a maximum absolute value.
     *
     * @param maxValueAbs The maximum allowed absolute value of the output.
     * @param value The value to constrain.
     * @return The constrained value.
     */
    public static double clamp(double maxValueAbs, double value) {
        return clamp(Math.abs(maxValueAbs), -Math.abs(maxValueAbs), value);
    }

    /**
     * Finds the zeros (x-intercepts) of a quadratic (parabolic or lower-order polynomial) function
     * of the form y(x) = ax^2 + bx + c.
     *
     * <p>If there are no real-valued solutions, this will return {@code NaN} represented twice in
     * the Tuple.
     *
     * <p>If there is one real-valued solution, this will return that solution represented twice in
     * the Tuple.
     *
     * @param coeffA The coefficient of the ax^2 term of the quadratic polynomial.
     * @param coeffB The coefficient of the bx term of the quadratic polynomial.
     * @param coeffC The coefficient of the c (constant) term of the quadratic polynomial.
     * @return A Tuple2 holding up to 2 unique real solutions (if they exist).
     */
    public static Tuple2<Double> quadraticZeros(double coeffA, double coeffB, double coeffC) {
        double sqrtSafety = (coeffB * coeffB) - (4 * coeffA * coeffC);

        if (sqrtSafety < 0) return Tuple2.of(Double.NaN, Double.NaN);

        double pos = (-coeffB + Math.pow(sqrtSafety, 0.5)) / (2 * coeffA);
        double neg = (-coeffB - Math.pow(sqrtSafety, 0.5)) / (2 * coeffA);

        return Tuple2.of(pos, neg);
>>>>>>> cf016f18
    }
}<|MERGE_RESOLUTION|>--- conflicted
+++ resolved
@@ -160,7 +160,57 @@
     }
 
     /**
-<<<<<<< HEAD
+     * Constrains a value between two other numbers.
+     *
+     * @param ceiling The maximum allowed value of the output.
+     * @param floor The minimum allowed value of the output.
+     * @param value The value to constrain.
+     * @return The constrained value.
+     */
+    public static double clamp(double ceiling, double floor, double value) {
+        if (value > ceiling) return ceiling;
+        else if (value < floor) return floor;
+        else return value;
+    }
+
+    /**
+     * Constrains a value under a maximum absolute value.
+     *
+     * @param maxValueAbs The maximum allowed absolute value of the output.
+     * @param value The value to constrain.
+     * @return The constrained value.
+     */
+    public static double clamp(double maxValueAbs, double value) {
+        return clamp(Math.abs(maxValueAbs), -Math.abs(maxValueAbs), value);
+    }
+
+    /**
+     * Finds the zeros (x-intercepts) of a quadratic (parabolic or lower-order polynomial) function
+     * of the form y(x) = ax^2 + bx + c.
+     *
+     * <p>If there are no real-valued solutions, this will return {@code NaN} represented twice in
+     * the Tuple.
+     *
+     * <p>If there is one real-valued solution, this will return that solution represented twice in
+     * the Tuple.
+     *
+     * @param coeffA The coefficient of the ax^2 term of the quadratic polynomial.
+     * @param coeffB The coefficient of the bx term of the quadratic polynomial.
+     * @param coeffC The coefficient of the c (constant) term of the quadratic polynomial.
+     * @return A Tuple2 holding up to 2 unique real solutions (if they exist).
+     */
+    public static Tuple2<Double> quadraticZeros(double coeffA, double coeffB, double coeffC) {
+        double sqrtSafety = (coeffB * coeffB) - (4 * coeffA * coeffC);
+
+        if (sqrtSafety < 0) return Tuple2.of(Double.NaN, Double.NaN);
+
+        double pos = (-coeffB + Math.pow(sqrtSafety, 0.5)) / (2 * coeffA);
+        double neg = (-coeffB - Math.pow(sqrtSafety, 0.5)) / (2 * coeffA);
+
+        return Tuple2.of(pos, neg);
+    }
+
+    /**
      * Takes in a series of numbers and returns their arithmetic mean.
      *
      * @param inputs The values to average. If empty, this will return {@code 0}.
@@ -255,55 +305,5 @@
      */
     public static boolean epsilonEqualsProportion(double valueA, double valueB) {
         return epsilonEqualsProportion(valueA, valueB, defaultProportionEpsilon);
-=======
-     * Constrains a value between two other numbers.
-     *
-     * @param ceiling The maximum allowed value of the output.
-     * @param floor The minimum allowed value of the output.
-     * @param value The value to constrain.
-     * @return The constrained value.
-     */
-    public static double clamp(double ceiling, double floor, double value) {
-        if (value > ceiling) return ceiling;
-        else if (value < floor) return floor;
-        else return value;
-    }
-
-    /**
-     * Constrains a value under a maximum absolute value.
-     *
-     * @param maxValueAbs The maximum allowed absolute value of the output.
-     * @param value The value to constrain.
-     * @return The constrained value.
-     */
-    public static double clamp(double maxValueAbs, double value) {
-        return clamp(Math.abs(maxValueAbs), -Math.abs(maxValueAbs), value);
-    }
-
-    /**
-     * Finds the zeros (x-intercepts) of a quadratic (parabolic or lower-order polynomial) function
-     * of the form y(x) = ax^2 + bx + c.
-     *
-     * <p>If there are no real-valued solutions, this will return {@code NaN} represented twice in
-     * the Tuple.
-     *
-     * <p>If there is one real-valued solution, this will return that solution represented twice in
-     * the Tuple.
-     *
-     * @param coeffA The coefficient of the ax^2 term of the quadratic polynomial.
-     * @param coeffB The coefficient of the bx term of the quadratic polynomial.
-     * @param coeffC The coefficient of the c (constant) term of the quadratic polynomial.
-     * @return A Tuple2 holding up to 2 unique real solutions (if they exist).
-     */
-    public static Tuple2<Double> quadraticZeros(double coeffA, double coeffB, double coeffC) {
-        double sqrtSafety = (coeffB * coeffB) - (4 * coeffA * coeffC);
-
-        if (sqrtSafety < 0) return Tuple2.of(Double.NaN, Double.NaN);
-
-        double pos = (-coeffB + Math.pow(sqrtSafety, 0.5)) / (2 * coeffA);
-        double neg = (-coeffB - Math.pow(sqrtSafety, 0.5)) / (2 * coeffA);
-
-        return Tuple2.of(pos, neg);
->>>>>>> cf016f18
     }
 }