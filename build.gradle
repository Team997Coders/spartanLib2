--- conflicted
+++ resolved
@@ -1,10 +1,6 @@
 plugins {
 	id "java"
-<<<<<<< HEAD
-	id "edu.wpi.first.GradleRIO" version "2023.4.2"
-=======
 	id "edu.wpi.first.GradleRIO" version "2023.4.3"
->>>>>>> ab72709f
 	id 'com.diffplug.spotless' version '6.11.0'
 	id 'maven-publish'
 	id 'signing'
@@ -108,11 +104,7 @@
 		maven(MavenPublication) {
 			groupId 'org.chsrobotics.lib'
 			artifactId 'spartanLib2'
-<<<<<<< HEAD
 			version '1.4.0'
-=======
-			version '1.3.1'
->>>>>>> ab72709f
 
 			from components.java
 
